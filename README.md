--- conflicted
+++ resolved
@@ -10,7 +10,9 @@
 ```python
 from pixelmatch import pixelmatch
 
-num_diff_pixels = pixelmatch(img1, img2, 800, 600, diff, threshold=0.1)
+num_diff_pixels = pixelmatch(img1, img2, 800, 600, diff, {
+  'threshold': 0.1
+})
 ```
 
 Implements ideas from the following papers:
@@ -26,11 +28,11 @@
 
 ## API
 
-### pixelmatch(img1, img2, width, height[output, options])
+### pixelmatch(img1, img2, width, height, output, threshold, includeAA, alpha, aa_color, diff_color, diff_mask)
 
-- `img1`, `img2` — Image data in the format `[R1, G1, B1, A1, R2, G2, ...]` to compare **Note:** image dimensions must be equal.
-- `width`, `height` — Width and height of the images. 
-- `output` — Image data to write the diff to, or `None` if don't need a diff image. Must be List-like (specifically, a *mutable* [sequence](https://docs.python.org/3/glossary.html#term-sequence)) containing raw image data. Note that _all three images_ need to have the same dimensions.
+- `img1`, `img2` — RGBA Image data of the images to compare. **Note:** image dimensions must be equal.
+- `width`, `height` — Width and height of the images.
+- `output` — Image data to write the diff to, or `None` if don't need a diff image. Note that _all three images_ need to have the same dimensions.
 - `threshold` — Matching threshold, ranges from `0` to `1`. Smaller values make the comparison more sensitive. `0.1` by default.
 - `includeAA` — If `true`, disables detecting and ignoring anti-aliased pixels. `false` by default.
 - `alpha` — Blending factor of unchanged pixels in the diff output. Ranges from `0` for pure white to `1` for original brightness. `0.1` by default.
@@ -88,12 +90,7 @@
 
 ### vnext
 
-<<<<<<< HEAD
-- ft: overhaul module to be more pythonic [#38](https://github.com/whtsky/pixelmatch-py/pull/36)
-- docs: use absolute url for images in README 
-=======
-- docs: use absolute url for images in README
->>>>>>> 7ed84e4d
+- docs: use absolute url for images in READM
 
 ### v0.1.1
 
